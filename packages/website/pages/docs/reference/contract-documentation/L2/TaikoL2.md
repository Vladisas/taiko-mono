--- conflicted
+++ resolved
@@ -247,16 +247,4 @@
 
 | Name | Type                         | Description                                                                                                  |
 | ---- | ---------------------------- | ------------------------------------------------------------------------------------------------------------ |
-| [0]  | struct TaikoL2.EIP1559Config | The current EIP-1559 configuration details, including the yscale, xscale, and gasIssuedPerSecond parameters. |
-
----
-
-<<<<<<< HEAD
-## title: ProxiedSingletonTaikoL2
-
-## ProxiedSingletonTaikoL2
-=======
-## ProxiedTaikoL2
->>>>>>> c10826e9
-
-Proxied version of the TaikoL2 contract.+| [0]  | struct TaikoL2.EIP1559Config | The current EIP-1559 configuration details, including the yscale, xscale, and gasIssuedPerSecond parameters. |