--- conflicted
+++ resolved
@@ -294,14 +294,4 @@
 
 | Name | Type                    | Description                                        |
 | ---- | ----------------------- | -------------------------------------------------- |
-| [0]  | struct TaikoData.Config | Config struct containing configuration parameters. |
-
-<<<<<<< HEAD
-## title: ProxiedTaikoL1
-=======
----
->>>>>>> c10826e9
-
-## ProxiedTaikoL1
-
-Proxied version of the parent contract.+| [0]  | struct TaikoData.Config | Config struct containing configuration parameters. |