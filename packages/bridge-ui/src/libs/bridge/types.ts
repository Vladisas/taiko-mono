import type { Address, Hash, Hex, TransactionReceipt, WalletClient } from 'viem';

import type { ChainID } from '$libs/chain';
import type { TokenType } from '$libs/token';

export enum MessageStatus {
  NEW,
  RETRIABLE,
  DONE,
  FAILED,
}

// Bridge sendMessage()
// Claim/Retry processMessage()/retryMessage()
// Release releaseEthe()/releaseERC20()
export type Message = {
  // Message ID. Will be set in contract
  id: bigint;
  // The address, EOA or contract, that interacts with this bridge.
  from: Address;
  // Source chain ID (auto filled)
  srcChainId: bigint;
  // Destination chain ID where the `to` address lives (auto filled)
  destChainId: bigint;
  // User address of the bridged asset on the source chain.
  srcOwner: Address;
  // The owner of the message on the destination chain.
  destOwner: Address;
  // Destination owner address
  to: Address;
  // Alternate address to send any refund. If blank, defaults to owner.
  refundTo: Address;
  // value to invoke on the destination chain, for ERC20 transfers.
  value: bigint;
  // Processing fee for the relayer. Zero if owner will process themself.
  fee: bigint;
  // gasLimit to invoke on the destination chain, for ERC20 transfers.
  gasLimit: bigint;
  // callData to invoke on the destination chain, for ERC20 transfers.
  data: Hex;
  // Optional memo / unused at the moment
  memo: string;
};

// Todo: adjust relayer to return same as bridge
// Identical to Message, but relayer uses capitalization
export type RelayerMessage = {
  Id: bigint;
  From: Address;
  SrcChainId: bigint;
  DestChainId: bigint;
  SrcOwner: Address;
  DestOwner: Address;
  To: Address;
  RefundTo: Address;
  Value: bigint;
  Fee: bigint;
  GasLimit: bigint;
  Data: Hex | string;
  Memo: string;
};

// viem expects a bigint, but the receipt.blockNumber is a hex string
export type ModifiedTransactionReceipt = Omit<TransactionReceipt, 'blockNumber'> & { blockNumber: Hex };

export type BridgeTransaction = {
  hash: Hash;
  from: Address;
  amount: bigint;
  symbol: string;
  decimals: number;
  srcChainId: ChainID;
  destChainId: ChainID;
  tokenType: TokenType;
  blockNumber: Hex;
  message?: Message;
  msgHash: Hash;

  // Used for sorting local ones
  timestamp?: number;

  status?: MessageStatus;
  receipt?: ModifiedTransactionReceipt;
<<<<<<< HEAD
=======
  msgHash?: Hash;
  message?: Message;
>>>>>>> 95c9bcfa
};

interface BaseBridgeTransferOp {
  destChainId: bigint;
  destOwner: Address;
  to: Address;
  token: Address;
  gasLimit: bigint;
  fee: bigint;
  refundTo: Address;
  memo: string;
}

export interface BridgeTransferOp extends BaseBridgeTransferOp {
  amount: bigint;
}

export interface NFTBridgeTransferOp {
  destChainId: bigint;
  destOwner: Address;
  to: Address;
  token: Address;
  gasLimit: bigint;
  fee: bigint;
  refundTo: Address;
  memo: string;
  tokenIds: bigint[];
  amounts: bigint[];
}

export type ApproveArgs = {
  amount: bigint;
  tokenAddress: Address;
  spenderAddress: Address;
  wallet: WalletClient;
};

export type NFTApproveArgs = {
  amount?: bigint;
  tokenAddress: Address;
  spenderAddress: Address;
  wallet: WalletClient;
  tokenIds: bigint[];
};

export type BridgeArgs = {
  to: Address;
  wallet: WalletClient;
  srcChainId: number;
  destChainId: number;
  fee: bigint;
  memo?: string;
};

export type ETHBridgeArgs = BridgeArgs & {
  amount: bigint;
  bridgeAddress: Address;
};

export type ERC20BridgeArgs = BridgeArgs & {
  amount: bigint;
  token: Address;
  tokenVaultAddress: Address;
  isTokenAlreadyDeployed?: boolean;
};

export type ERC721BridgeArgs = BridgeArgs & {
  token: Address;
  tokenVaultAddress: Address;
  isTokenAlreadyDeployed?: boolean;
  tokenIds: bigint[];
  amounts: bigint[];
};

export type ERC1155BridgeArgs = ERC721BridgeArgs;

export type BridgeArgsMap = {
  [TokenType.ETH]: ETHBridgeArgs;
  [TokenType.ERC20]: ERC20BridgeArgs;
  [TokenType.ERC721]: ERC721BridgeArgs;
  [TokenType.ERC1155]: ERC1155BridgeArgs;
};

export type RequireAllowanceArgs = {
  tokenAddress: Address;
  ownerAddress: Address;
  spenderAddress: Address;
  amount: bigint;
};

export type RequireApprovalArgs = {
  tokenAddress: Address;
  spenderAddress: Address;
  tokenId: bigint;
  chainId: number;
  owner?: Address;
};

export type ClaimArgs = {
  bridgeTx: BridgeTransaction;
  wallet: WalletClient;
};

export type ReleaseArgs = ClaimArgs;
export interface Bridge {
  estimateGas(args: BridgeArgs): Promise<bigint>;
  bridge(args: BridgeArgs): Promise<Hex>;
}

export type ConfiguredBridgesType = {
  configuredBridges: Array<BridgeConfig>;
};

export type BridgeConfig = {
  source: string;
  destination: string;
  addresses: AddressConfig;
};

export type RoutingMap = Record<string, Record<string, AddressConfig>>;

export type AddressConfig = {
  bridgeAddress: Address;
  erc20VaultAddress: Address;
  etherVaultAddress?: Address;
  erc721VaultAddress: Address;
  erc1155VaultAddress: Address;
  crossChainSyncAddress: Address;
  signalServiceAddress: Address;
  hops?: Array<HopAddressConfig>;
};

export type HopAddressConfig = {
  chainId: number;
  crossChainSyncAddress: Address;
  signalServiceAddress: Address;
};

export enum ContractType {
  BRIDGE,
  VAULT,
  SIGNALSERVICE,
  CROSSCHAINSYNC,
}

export type GetContractAddressType = {
  srcChainId: number;
  destChainId: number;
  tokenType: TokenType;
  contractType: ContractType;
};<|MERGE_RESOLUTION|>--- conflicted
+++ resolved
@@ -81,11 +81,9 @@
 
   status?: MessageStatus;
   receipt?: ModifiedTransactionReceipt;
-<<<<<<< HEAD
-=======
+
   msgHash?: Hash;
   message?: Message;
->>>>>>> 95c9bcfa
 };
 
 interface BaseBridgeTransferOp {
